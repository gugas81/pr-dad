import torch
from torch import Tensor
import torch.nn as nn

from models.layers import FcBlock, ConvBlock, ResBlock
from models.conv_unet import UNetConv


class PhaseRetrievalPredictor(nn.Module):
    def __init__(self, use_dropout: bool = False, im_img_size: int = 28, inter_ch: int = 1, out_ch: int = 1,
                 out_img_size: int = 32,
                 fc_multy_coeff: int = 1, conv_multy_coeff: int = 1,
                 use_bn: bool = False, fft_norm: str = "ortho", deep_fc: int = 4,
                 deep_conv: int = 2,
                 predict_type: str = 'spectral', conv_type: str = 'ConvBlock',
                 active_type: str = 'leakly_relu', features_sigmoid_active: bool = False,
                 use_rfft: bool = False):
        super(PhaseRetrievalPredictor, self).__init__()
        self.features_sigmoid_active = features_sigmoid_active
        self.im_img_size = im_img_size
        self.out_img_size = out_img_size
        self._predict_type = predict_type
        self._use_rfft = use_rfft
        self.out_ch = out_ch
        self.int_ch = inter_ch
        self.fc_multy_coeff = fc_multy_coeff
<<<<<<< HEAD
        self.conv_multy_coeff  = conv_multy_coeff
        self.in_features = self.im_img_size ** 2
        self.inter_features = self.int_ch * self.out_img_size ** 2
=======
>>>>>>> 663adbfc

        if use_rfft:
            self.fft_in_freq = (torch.fft.rfftfreq(im_img_size) * im_img_size).numpy().astype(int)
            self.fft_out_freq = (torch.fft.rfftfreq(out_img_size) * out_img_size).numpy().astype(int)
        else:
            self.fft_in_freq = (torch.fft.fftfreq(im_img_size) * im_img_size).numpy().astype(int)
            self.fft_out_freq = (torch.fft.fftfreq(out_img_size) * out_img_size).numpy().astype(int)

        self.in_features = self.im_img_size * self.fft_in_freq.shape[0]
        self.inter_features = self.int_ch * self.out_img_size * self.fft_out_freq.shape[0]
        self.out_features = self.out_ch * self.out_img_size * self.fft_out_freq.shape[0]
        self._fft_norm = fft_norm

        if self._predict_type == 'spectral':
            out_fc_features = 2 * self.inter_features
        elif self._predict_type == 'phase':
            out_fc_features = self.inter_features
        else:
            raise NameError(f'Not supported type_recon: {predict_type}')

        in_fc = self.in_features
        self.fc_blocks = []
        for ind in range(deep_fc):
            out_fc *= self.fc_multy_coeff
            if ind == deep_fc - 1:
                out_fc = out_fc_features
            else:
                out_fc = in_fc * self.fc_multy_coeff
            fc_block = FcBlock(in_fc, out_fc, use_dropout=use_dropout, use_bn=use_bn)
            in_fc = out_fc

<<<<<<< HEAD
            # out_fc *= self.fc_multy_coeff
=======
>>>>>>> 663adbfc
            self.fc_blocks.append(fc_block)

        self.fc_blocks = nn.Sequential(*self.fc_blocks)

        self._build_conv_blocks(conv_type, deep_conv, active_type=active_type)

    def _build_conv_blocks(self, conv_type: str, deep_conv: int, active_type: str = 'leakly_relu'):
        if conv_type == 'ConvBlock':
            conv_block_class = ConvBlock
        elif conv_type == 'ResBlock':
            conv_block_class = ResBlock
        elif conv_type == 'Unet':
            conv_block_class = UNetConv
        else:
            raise NameError(f'Non valid conv_type: {conv_type}')

        if conv_type == 'Unet':
            self.conv_blocks = UNetConv(img_ch=self.int_ch, output_ch=self.out_ch,
                                        up_mode='bilinear', active_type=active_type, down_pool='avrg_pool')
        else:
            in_conv = self.int_ch

            self.conv_blocks = []
            for ind in range(deep_conv):
                out_conv = self.conv_multy_coeff * in_conv
                conv_block = conv_block_class(in_conv, out_conv, active_type=active_type)
                in_conv = out_conv
                self.conv_blocks.append(conv_block)
            conv_out = nn.Conv2d(out_conv, self.out_ch, kernel_size=1, stride=1, padding=0)
            self.conv_blocks.append(conv_out)
            self.conv_blocks = nn.Sequential(*self.conv_blocks)

    def forward(self, magnitude: Tensor) -> (Tensor, Tensor):
        if self._predict_type == 'spectral':
            out_features, intermediate_features = self._spectral_pred(magnitude)
        elif self._predict_type == 'phase':
            out_features = self._angle_pred(magnitude)
            intermediate_features = out_features
            out_features = out_features.real

        if self.features_sigmoid_active:
            out_features = torch.sigmoid(out_features)

        return out_features, intermediate_features

    def _angle_pred(self,  magnitude: Tensor) -> Tensor:
        magnitude = torch.fft.fftshift(magnitude, dim=(-2, -1))
        phase = self.conv_blocks(magnitude)
        exp_phase = torch.exp(torch.view_as_complex(torch.stack([torch.zeros_like(magnitude), phase], -1)))
        spectral = magnitude * exp_phase
        spectral = torch.fft.ifftshift(spectral, dim=(-2, -1))
        out_features = torch.fft.ifft2(spectral, norm=self._fft_norm)
        return out_features

    def _spectral_pred(self, magnitude: Tensor) -> (Tensor, Tensor):
        x_float = magnitude.view(-1, self.in_features)
        fc_features = self.fc_blocks(x_float)
        out_fft_size = self.fft_out_freq.shape[0]
        spectral = fc_features.view(-1, self.int_ch, self.out_img_size, out_fft_size, 2)
        spectral = torch.view_as_complex(spectral)
<<<<<<< HEAD
        #TODO:  irfft
        intermediate_features = torch.fft.ifft2(spectral, norm=self._fft_norm)
=======
        if self._use_rfft:
            intermediate_features = torch.fft.irfft2(spectral, (self.out_img_size, self.out_img_size),
                                                     norm=self._fft_norm)
            out_features = self.conv_blocks(intermediate_features)
>>>>>>> 663adbfc

        else:
            intermediate_features = torch.fft.ifft2(spectral, norm=self._fft_norm)
            out_features = self.conv_blocks(intermediate_features.real)

        return out_features, intermediate_features



<|MERGE_RESOLUTION|>--- conflicted
+++ resolved
@@ -24,12 +24,7 @@
         self.out_ch = out_ch
         self.int_ch = inter_ch
         self.fc_multy_coeff = fc_multy_coeff
-<<<<<<< HEAD
-        self.conv_multy_coeff  = conv_multy_coeff
-        self.in_features = self.im_img_size ** 2
-        self.inter_features = self.int_ch * self.out_img_size ** 2
-=======
->>>>>>> 663adbfc
+        self.conv_multy_coeff = conv_multy_coeff
 
         if use_rfft:
             self.fft_in_freq = (torch.fft.rfftfreq(im_img_size) * im_img_size).numpy().astype(int)
@@ -53,7 +48,6 @@
         in_fc = self.in_features
         self.fc_blocks = []
         for ind in range(deep_fc):
-            out_fc *= self.fc_multy_coeff
             if ind == deep_fc - 1:
                 out_fc = out_fc_features
             else:
@@ -61,10 +55,6 @@
             fc_block = FcBlock(in_fc, out_fc, use_dropout=use_dropout, use_bn=use_bn)
             in_fc = out_fc
 
-<<<<<<< HEAD
-            # out_fc *= self.fc_multy_coeff
-=======
->>>>>>> 663adbfc
             self.fc_blocks.append(fc_block)
 
         self.fc_blocks = nn.Sequential(*self.fc_blocks)
@@ -125,15 +115,10 @@
         out_fft_size = self.fft_out_freq.shape[0]
         spectral = fc_features.view(-1, self.int_ch, self.out_img_size, out_fft_size, 2)
         spectral = torch.view_as_complex(spectral)
-<<<<<<< HEAD
-        #TODO:  irfft
-        intermediate_features = torch.fft.ifft2(spectral, norm=self._fft_norm)
-=======
         if self._use_rfft:
             intermediate_features = torch.fft.irfft2(spectral, (self.out_img_size, self.out_img_size),
                                                      norm=self._fft_norm)
             out_features = self.conv_blocks(intermediate_features)
->>>>>>> 663adbfc
 
         else:
             intermediate_features = torch.fft.ifft2(spectral, norm=self._fft_norm)

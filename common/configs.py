import json
import yaml
import jsonpickle
import numpy as np
from typing import Optional, List, Callable, Iterable, Dict
from dataclasses import dataclass, field
from .paths import PATHS


class NumpyEncoder(json.JSONEncoder):
    """
    A JSONEncoder capable of converting numpy types to simple python builtin types.
    """

    # pylint: disable=method-hidden
    def default(self, o):
        if isinstance(o, np.ndarray):
            return o.tolist()

        if isinstance(o, (np.float16, np.float32, np.float64)):
            return float(o)

        if isinstance(o, (np.int64, np.int32, np.int16)):
            return int(o)

        return json.JSONEncoder.default(self, o)


@dataclass
class ConfigBase:
    def __str__(self):
        s = f'\n[{self.__class__.__name__} -----'
        for key, value in sorted(self.__dict__.items()):
            s += f'\n o {key:45} | {value}'
        s += f'\n ----- {self.__class__.__name__}]'
        return s

    def as_dict(self):
        return self.__dict__.copy()

    def __getitem__(self, key):
        return self.__dict__[key]

    @classmethod
    def from_dict(cls, d):
        return cls(**d)

    @classmethod
    def from_yaml(cls, input_path: str):
        with open(input_path, 'r') as f:
            obj: ConfigBase = yaml.load(f)

        objs = obj if isinstance(obj, Iterable) else [obj]
        return objs

    def to_yaml(self, output_path: str):
        with open(output_path, 'w') as f:
            yaml.dump(self, f)

    def to_json(self, output_path: str, indent: int = 4, encoder: json.JSONEncoder = NumpyEncoder):
        json_str = jsonpickle.encode(self)
        # load the encoded JSON so we can save it with in a pretty
        # format with indentations (jsonpickle does not support this)
        json_dict = json.loads(json_str)
        with open(output_path, 'w') as f:
            json.dump(json_dict, f, indent=indent, cls=encoder)

    @classmethod
    def get_fields_names(cls) -> List[str]:
        return list(cls.__dataclass_fields__.keys())

    @classmethod
    def from_json(cls, input_path: str) -> 'Config':
        with open(input_path, 'r') as f:
            json_obj = jsonpickle.decode(f.read())
        if isinstance(json_obj, dict):
            obj_dict = json_obj
        else:
            assert isinstance(json_obj, ConfigBase)
            obj_dict = json_obj.__dict_
        non_valid_keys = [key for key in obj_dict.keys() if key not in cls.get_fields_names()]
        if len(non_valid_keys) > 0:
            raise NameError(f'Not valid name: {non_valid_keys}')
        obj = cls.from_dict(obj_dict)

        return obj

    @classmethod
    def from_data_file(cls, input_path):
        if input_path.endswith('.json'):
            return cls.from_json(input_path)
        elif input_path.endswith('.yaml'):
            return cls.from_yaml(input_path)
        else:
            raise ValueError(f'Non-supported format of file: {input_path}. '
                             f'Supported formats are JSON or YAML.')

    def update(self, **kwargs) -> 'Config':
        """
        Updates the values of given configuration elements
        :param kwargs: The names and values of the configuration elements to update.
        :return: self
        """

        try:
            for key, value in kwargs.items():
                c = self.__dict__
                *sub_keys, final_key = key.split('.')
                for sub_key in sub_keys:
                    c = c[sub_key].__dict__
                c[final_key] = value
        except KeyError as e:
            raise KeyError(f'Non-valid update input {kwargs} , error message: {e}')

        return self


@dataclass
class ConfigTrainer(ConfigBase):
    project_name = 'phase-retrieval'
    task_name: str = 'ae-features-prediction'
    dataset_name: str = 'mnist'
    predict_out: str = 'features' # 'images'
    use_tensor_board: bool = True
    seed: int = 1
    use_ref_net: bool = False
    log_path: Optional[str] = field(default_factory=PATHS.LOG)
    n_epochs_pr: int = 50
    lr_milestones_en: List[int] = field(default_factory=lambda: [20, 30, 40])
    lr_reduce_rate_en: float = 0.5
    batch_size_train: int = 64
    batch_size_test: int = 1000
    n_features: int = 64
    n_epochs_ae: int = 10
    lr_milestones_ae: List[int] = field(default_factory=lambda: [5, 7])
    lr_reduce_rate_ae: float = 0.5
    path_pretrained: Optional[str] = None
    load_modules: List[str] = field(default_factory=lambda: ['all'])
    learning_rate: float = 0.0001
    is_train_ae: bool = True
    is_train_encoder: bool = True
    use_ref_net: bool = False
    use_gan: bool = True
    dbg_img_batch: int = 4
    dbg_features_batch: int = 4
    log_interval: int = 100
    log_image_interval: int = 500
    fft_norm: str = "ortho"
    predict_type: str = 'spectral'
    predict_fc_multy_coeff: int = 2
    predict_conv_type: str = 'ConvBlock'
    seed: int = 1
    use_aug: bool = True
    debug_mode: bool = False
    cuda: bool = True
    lambda_img_recon_loss: float = 1.0
    lambda_img_recon_loss_l1: float = 1.0
    lambda_ref_img_recon_loss: float = 1.0
    lambda_ref_img_recon_l1: float = 1.0
    lambda_img_adv_loss: float = 1.0
    lambda_img_perceptual_loss: float = 1.0
    lambda_ref_img_adv_loss: float = 1.0
    lambda_ref_img_perceptual_loss: float = 1.0
    lambda_features_adv_loss: float = 1.0
    lambda_features_recon_loss: float = 1.0
    lambda_features_recon_loss_l1: float = 1.0
    lambda_features_perceptual_loss: float = 1.0
    lambda_magnitude_recon_loss_l1: float = 1.0
    lambda_ref_magnitude_recon_loss_l1: float = 1.0
    lambda_magnitude_recon_loss: float = 1.0
    lambda_ref_magnitude_recon_loss: float = 1.0
    lambda_features_realness: float = 1.0
    lambda_sparsity_features: float = 1.0
    lambda_discrim_img: float = 1.0
    lambda_discrim_ref_img: float = 1.0
    lambda_discrim_features: float = 1.0
    clip_encoder_grad: Optional[float] = 0.5
    clip_discriminator_grad: Optional[float] = 0.1
    disrim_in_conv_ch: Optional[int] = None
    disrim_input_norm: Optional[str] = None
    disrim_fc_layers: List[int] = field(default_factory=lambda:  [1024, 512, 128])
    disrim_features_fc_layers: List[int] = field(default_factory=lambda: [2048, 1024, 512, 128, 64])
    disrim_fc_norm: Optional[str] = None
    image_size: int = 32
    n_dataloader_workers: int = 1
    deep_ae: int = 3
    part_supervised_pairs: float = 1.0
    ref_net_skip_input: bool = False
    weights_plos: List[float] = field(default_factory=lambda:  [1.0, 0.0])
    features_sigmoid_active: bool = False
    down_pooling_ae: str = 'avrg_pool'  # avrg_pool max_pool
    down_pooling_refnet: str = 'avrg_pool'  # avrg_pool max_pool
    activation_ae: str = 'leakly_relu' # relu leakly_relu
    activation_refnet: str = 'leakly_relu'  # relu leakly_relu
    activation_enc: str = 'leakly_relu'  # relu leakly_relu
    activation_discrim: str = 'leakly_relu'  # relu leakly_relu
    up_sampling: str = 'bilinear' # 'bilinear' 'nearest'
    rot_degrees: float = 0.0
    use_aug_test: bool = False
<<<<<<< HEAD
    n_inter_features: Optional[int] = None
    discrim_features_ch: Optional[int] = None
=======
    use_rfft: bool = False
>>>>>>> 663adbfc
<|MERGE_RESOLUTION|>--- conflicted
+++ resolved
@@ -197,9 +197,7 @@
     up_sampling: str = 'bilinear' # 'bilinear' 'nearest'
     rot_degrees: float = 0.0
     use_aug_test: bool = False
-<<<<<<< HEAD
+    use_rfft: bool = False
     n_inter_features: Optional[int] = None
     discrim_features_ch: Optional[int] = None
-=======
-    use_rfft: bool = False
->>>>>>> 663adbfc
+    deep_predict_fc: int = 3

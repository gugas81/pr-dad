--- conflicted
+++ resolved
@@ -205,12 +205,8 @@
     deep_predict_conv: int = 2
     use_amp: bool = False
     predict_conv_multy_coeff: int = 2
-<<<<<<< HEAD
-    use_adain: bool = False
-=======
     predict_img_int_features_multi_coeff: int = 1
     use_lpips: bool = False
     lambda_img_lpips: float = 1.0
     lambda_ref_img_lpips: float = 1.0
-
->>>>>>> 14e06e5a
+    use_adain: bool = False
import logging
import math
from typing import Dict, OrderedDict, List, Any
import torch
from torch import nn
from torch import Tensor

from common import InferredBatch, ConfigTrainer
from common import DataBatch, S3FileSystem

from training.utils import ModulesNames
from models import PhaseRetrievalPredictor,   AeConv, UNetConv


class PhaseRetrievalAeModel:

    _log = logging.getLogger('PhaseRetrievalAeModel')

    def __init__(self, config: ConfigTrainer, log: logging.Logger, s3: S3FileSystem):
        self._config = config
        self._log = log
        self._s3 = s3
        self.n_encoder_ch = config.n_features // 2**(self._config.deep_ae-1)
        if self._config.predict_out == 'features':
            self.ae_net = AeConv(n_encoder_ch=self.n_encoder_ch,
                                 img_size=self._config.image_size,
                                 deep=self._config.deep_ae,
                                 active_type=self._config.activation_ae,
                                 up_mode=self._config.up_sampling,
                                 down_pool=self._config.down_pooling_ae,
                                 features_sigmoid_active=self._config.features_sigmoid_active)
        else:
            self.ae_net = None

        if self._config.predict_out == 'features':
            predict_out_ch = self.ae_net.n_features_ch
            predict_out_size = self.ae_net.n_features_size
        elif self._config.predict_out == 'images':
            predict_out_ch = 1
            predict_out_size = self._config.image_size
        else:
            raise NameError(f'Nonna valid predict_out type: {self._config.predict_out}')

<<<<<<< HEAD
        inter_ch = predict_out_ch if self._config.n_inter_features is None else self._config.n_inter_features
        # if self._config.predict_type == 'spectral':
        #     inter_ch *= 2

        deep_fc = int(math.floor(math.log(inter_ch * (predict_out_size ** 2) / (self._config.image_size ** 2),
                                          self._config.predict_fc_multy_coeff))) + 1
        deep_fc = max(3, deep_fc)
=======
        # if self._config.predict_type == 'phase':
        #     inter_ch = predict_out_ch
        # else:
        #     inter_ch = 2 * predict_out_ch

        inter_ch = 2 * predict_out_ch
>>>>>>> 663adbfc
        self.phase_predictor = PhaseRetrievalPredictor(out_ch=predict_out_ch,
                                                       inter_ch=inter_ch,
                                                       out_img_size=predict_out_size,
                                                       fc_multy_coeff=self._config.predict_fc_multy_coeff,
                                                       conv_multy_coeff=1,
                                                       deep_conv=1,
                                                       fft_norm=self._config.fft_norm,
                                                       predict_type=self._config.predict_type,
                                                       im_img_size=self._config.image_size,
                                                       conv_type=self._config.predict_conv_type,
                                                       active_type=self._config.activation_enc,
<<<<<<< HEAD
                                                       features_sigmoid_active=self._config.features_sigmoid_active,
                                                       deep_fc=deep_fc)
        # self.phase_predictor.float()
=======
                                                       deep_fc=5,
                                                       features_sigmoid_active=self._config.features_sigmoid_active,
                                                       use_rfft=self._config.use_rfft)
>>>>>>> 663adbfc

        if self._config.use_ref_net:
            if self._config.predict_out == 'features':
                in_ch_features = self.ae_net.n_features_ch
            else:
                in_ch_features = None
            self.ref_unet = UNetConv(n_encoder_ch=self.n_encoder_ch,
                                     deep=self._config.deep_ae,
                                     in_ch_features=in_ch_features,
                                     skip_input=self._config.ref_net_skip_input,
                                     active_type=self._config.activation_refnet,
                                     up_mode=self._config.up_sampling,
                                     down_pool=self._config.down_pooling_refnet,
                                     features_sigmoid_active=self._config.features_sigmoid_active)
        else:
            self.ref_unet = None

    def load_module(self, state_dict: Dict[str, Tensor], module: nn.Module, name: str, force: bool = False) -> bool:
        def is_load_module():
            return (name in state_dict) and \
                   ((self._config.load_modules[0] == 'all') or (name in self._config.load_modules))

        if is_load_module():
            self._log.info(f'Load weights of {name}')
            module.load_state_dict(state_dict[name])
            self._log.debug(f'Weights of {name} was been loaded')
            return True
        elif force:
            self._log.exception(f'Cannot {name} module')
            return False
        else:
            self._log.warning(f'Cannot {name} module')
            return False

    def load_modules(self, state_dict: OrderedDict[str, Tensor], force: bool = False) -> List[str]:
        loaded_models = []
        if self.load_module(state_dict, self.ae_net, ModulesNames.ae_model, force) and (self.ae_net is not None):
            loaded_models.append(ModulesNames.ae_model)

        if self.load_module(state_dict, self.ref_unet, ModulesNames.ref_net, force):
            loaded_models.append(ModulesNames.ref_net)

        if self.load_module(state_dict, self.phase_predictor, ModulesNames.magnitude_encoder, force):
            loaded_models.append(ModulesNames.magnitude_encoder)

        return loaded_models

    def get_state_dict(self) -> Dict[str, Any]:
        save_state = {ModulesNames.config: self._config.as_dict(),
                      ModulesNames.magnitude_encoder: self.phase_predictor.state_dict()}
        if self._config.use_ref_net:
            save_state[ModulesNames.ref_net] = self.ref_unet.state_dict()

        if self.ae_net is not None:
            save_state[ModulesNames.ae_model] = self.ae_net.state_dict()

        return save_state

    def set_device(self, device: str):
        if self.ae_net is not None:
            self.ae_net.to(device=device)
        self.phase_predictor.to(device=device)
        if self.ref_unet is not None:
            self.ref_unet.to(device=device)

    def get_params(self) -> List[Tensor]:
        gen_params = list(self.phase_predictor.parameters())
        if self._config.use_ref_net:
            gen_params += list(self.ref_unet.parameters())
        return gen_params

    def forward_magnitude_encoder(self, data_batch: DataBatch, eval_mode: bool = False) -> InferredBatch:
        if eval_mode:
            self.set_eval_mode()
        features_batch_recon, intermediate_features = self.phase_predictor(data_batch.fft_magnitude)
        if self._config.predict_out == 'features':
            recon_batch = self.ae_net.decode(features_batch_recon)
        elif self._config.predict_out == 'images':
            recon_batch = features_batch_recon

        if self._config.predict_out == 'features':
            feature_encoder = self.ae_net.encode(data_batch.image)
            decoded_batch = self.ae_net.decode(feature_encoder)
        else:
            feature_encoder = None
            decoded_batch = None

        inferred_batch = InferredBatch(img_recon=recon_batch,
                                       feature_recon=features_batch_recon,
                                       feature_encoder=feature_encoder,
                                       decoded_img=decoded_batch,
                                       intermediate_features=intermediate_features)
        if self._config.use_ref_net:
            inferred_batch.img_recon_ref = self.ref_unet(recon_batch.detach(), features_batch_recon.detach())
            inferred_batch.fft_magnitude_recon_ref = self.forward_magnitude_fft(inferred_batch.img_recon_ref)

        if eval_mode:
            self.set_train_mode(tran_ae=False)
        return inferred_batch

    def forward_ae(self, data_batch: DataBatch, eval_mode: bool = False) -> InferredBatch:
        if eval_mode:
            self.set_eval_mode()
        recon_batch, features_batch = self.ae_net(data_batch.image)
        feature_recon = self.ae_net.encode(recon_batch)
        if eval_mode:
            self.set_train_mode(tran_ae=True)
        return InferredBatch(img_recon=recon_batch, feature_encoder=features_batch, feature_recon=feature_recon)

    def forward_magnitude_fft(self, data_batch: Tensor) -> Tensor:
        if self._config.use_rfft:
            fft_data_batch = torch.fft.rfft2(data_batch, norm=self._config.fft_norm)
        else:
            fft_data_batch = torch.fft.fft2(data_batch, norm=self._config.fft_norm)
        magnitude_batch = torch.abs(fft_data_batch)
        return magnitude_batch

    def set_eval_mode(self):
        self.phase_predictor.eval()
        if self.ae_net is not None:
            self.ae_net.eval()
        if self._config.use_ref_net:
            self.ref_unet.eval()

    def set_train_mode(self, tran_ae: bool = False):
        if not tran_ae:
            self.phase_predictor.train()
        if tran_ae and self.ae_net is not None:
            self.ae_net.train()
        if (not tran_ae) and self._config.use_ref_net:
            self.ref_unet.train()

<|MERGE_RESOLUTION|>--- conflicted
+++ resolved
@@ -41,22 +41,19 @@
         else:
             raise NameError(f'Nonna valid predict_out type: {self._config.predict_out}')
 
-<<<<<<< HEAD
-        inter_ch = predict_out_ch if self._config.n_inter_features is None else self._config.n_inter_features
-        # if self._config.predict_type == 'spectral':
-        #     inter_ch *= 2
-
-        deep_fc = int(math.floor(math.log(inter_ch * (predict_out_size ** 2) / (self._config.image_size ** 2),
-                                          self._config.predict_fc_multy_coeff))) + 1
-        deep_fc = max(3, deep_fc)
-=======
-        # if self._config.predict_type == 'phase':
-        #     inter_ch = predict_out_ch
-        # else:
-        #     inter_ch = 2 * predict_out_ch
-
-        inter_ch = 2 * predict_out_ch
->>>>>>> 663adbfc
+        if self._config.n_inter_features is None:
+            inter_ch = predict_out_ch
+            if self._config.predict_type == 'spectral':
+                inter_ch *= 2
+        else:
+            inter_ch = self._config.n_inter_features
+
+        if self._config.deep_predict_fc is None:
+            deep_fc = int(math.floor(math.log(inter_ch * (predict_out_size ** 2) / (self._config.image_size ** 2),
+                                              self._config.predict_fc_multy_coeff))) + 1
+            deep_fc = max(3, deep_fc)
+        else:
+            deep_fc = self._config.deep_predict_fc
         self.phase_predictor = PhaseRetrievalPredictor(out_ch=predict_out_ch,
                                                        inter_ch=inter_ch,
                                                        out_img_size=predict_out_size,
@@ -68,15 +65,9 @@
                                                        im_img_size=self._config.image_size,
                                                        conv_type=self._config.predict_conv_type,
                                                        active_type=self._config.activation_enc,
-<<<<<<< HEAD
                                                        features_sigmoid_active=self._config.features_sigmoid_active,
-                                                       deep_fc=deep_fc)
-        # self.phase_predictor.float()
-=======
-                                                       deep_fc=5,
-                                                       features_sigmoid_active=self._config.features_sigmoid_active,
+                                                       deep_fc=deep_fc,
                                                        use_rfft=self._config.use_rfft)
->>>>>>> 663adbfc
 
         if self._config.use_ref_net:
             if self._config.predict_out == 'features':
